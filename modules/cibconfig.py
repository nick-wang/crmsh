# Copyright (C) 2008 Dejan Muhamedagic <dmuhamedagic@suse.de>
# 
# This program is free software; you can redistribute it and/or
# modify it under the terms of the GNU General Public
# License as published by the Free Software Foundation; either
# version 2.1 of the License, or (at your option) any later version.
# 
# This software is distributed in the hope that it will be useful,
# but WITHOUT ANY WARRANTY; without even the implied warranty of
# MERCHANTABILITY or FITNESS FOR A PARTICULAR PURPOSE.  See the GNU
# General Public License for more details.
# 
# You should have received a copy of the GNU General Public
# License along with this library; if not, write to the Free Software
# Foundation, Inc., 59 Temple Place, Suite 330, Boston, MA  02111-1307  USA
#

import sys
import subprocess
import copy
import xml.dom.minidom
import re

from singletonmixin import Singleton
from userprefs import Options, UserPrefs
from vars import Vars
from cliformat import *
from utils import *
from xmlutil import *
from msg import *
from parse import CliParser
from clidisplay import CliDisplay
from cibstatus import CibStatus
from idmgmt import IdMgmt

def show_unrecognized_elems(doc):
    try:
        conf = doc.getElementsByTagName("configuration")[0]
    except:
        common_warn("CIB has no configuration element")
        return
    for topnode in conf.childNodes:
        if not is_element(topnode):
            continue
        if is_defaults(topnode):
            continue
        if not topnode.tagName in cib_topnodes:
            common_warn("unrecognized CIB element %s" % c.tagName)
            continue
        for c in topnode.childNodes:
            if not is_element(c):
                continue
            if not c.tagName in cib_object_map:
                common_warn("unrecognized CIB element %s" % c.tagName)

#
# object sets (enables operations on sets of elements)
#
def mkset_obj(*args):
    if args and args[0] == "xml":
        obj = lambda: CibObjectSetRaw(*args[1:])
    else:
        obj = lambda: CibObjectSetCli(*args)
    return obj()

class CibObjectSet(object):
    '''
    Edit or display a set of cib objects.
    repr() for objects representation and
    save() used to store objects into internal structures
    are defined in subclasses.
    '''
    def __init__(self, *args):
        self.obj_list = []
    def _open_url(self,src):
        import urllib
        try:
            return urllib.urlopen(src)
        except:
            pass
        if src == "-":
            return sys.stdin
        try:
            return open(src)
        except:
            pass
        common_err("could not open %s" % src)
        return False
    def init_aux_lists(self):
        '''
        Before edit, initialize two auxiliary lists which will
        hold a list of objects to be removed and a list of
        objects which were created. Then, we can create a new
        object list which will match the current state of
        affairs, i.e. the object set after the last edit.
        '''
        self.remove_objs = copy.copy(self.obj_list)
        self.add_objs = []
    def recreate_obj_list(self):
        '''
        Recreate obj_list: remove deleted objects and add
        created objects
        '''
        for obj in self.remove_objs:
            self.obj_list.remove(obj)
        self.obj_list += self.add_objs
        rmlist = []
        for obj in self.obj_list:
            if obj.invalid:
                rmlist.append(obj)
        for obj in rmlist:
            self.obj_list.remove(obj)
    def edit_save(self,s,erase = False):
        '''
        Save string s to a tmp file. Invoke editor to edit it.
        Parse/save the resulting file. In case of syntax error,
        allow user to reedit. If erase is True, erase the CIB
        first.
        If no changes are done, return silently.
        '''
        tmp = str2tmp(s)
        if not tmp:
            return False
        filehash = hash(s)
        rc = False
        while True:
            if edit_file(tmp) != 0:
                break
            try: f = open(tmp,'r')
            except IOError, msg:
                common_err(msg)
                break
            s = ''.join(f)
            f.close()
            if hash(s) == filehash: # file unchanged
                rc = True
                break
            if erase:
                cib_factory.erase()
            if not self.save(s):
                if ask("Do you want to edit again?"):
                    continue
            rc = True
            break
        try: os.unlink(tmp)
        except: pass
        return rc
    def edit(self):
        if options.batch:
            common_info("edit not allowed in batch mode")
            return False
        cli_display.set_no_pretty()
        s = self.repr()
        cli_display.reset_no_pretty()
        return self.edit_save(s)
    def save_to_file(self,fname):
        if fname == "-":
            f = sys.stdout
        else:
            if not options.batch and os.access(fname,os.F_OK):
                if not ask("File %s exists. Do you want to overwrite it?"%fname):
                    return False
            try: f = open(fname,"w")
            except IOError, msg:
                common_err(msg)
                return False
        rc = True
        cli_display.set_no_pretty()
        s = self.repr()
        cli_display.reset_no_pretty()
        if s:
            f.write(s)
            f.write('\n')
        elif self.obj_list:
            rc = False
        if f != sys.stdout:
            f.close()
        return rc
    def show(self):
        s = self.repr()
        if not s:
            if self.obj_list: # objects could not be displayed
                return False
            else:
                return True
        page_string(s)
    def import_file(self,method,fname):
        if not cib_factory.is_cib_sane():
            return False
        if method == "replace":
            if options.interactive and cib_factory.has_cib_changed():
                if not ask("This operation will erase all changes. Do you want to proceed?"):
                    return False
            cib_factory.erase()
        f = self._open_url(fname)
        if not f:
            return False
        s = ''.join(f)
        if f != sys.stdin:
            f.close()
        return self.save(s)
    def repr(self):
        '''
        Return a string with objects's representations (either
        CLI or XML).
        '''
        return ''
    def save(self,s):
        '''
        For each object:
            - try to find a corresponding object in obj_list
            - if not found: create new
            - if found: replace the object in the obj_list with
              the new object
        See below for specific implementations.
        '''
        pass
    def verify2(self):
        '''
        Test objects for sanity. This is about semantics.
        '''
        rc = 0
        for obj in self.obj_list:
            rc |= obj.check_sanity()
        return rc
    def lookup_cli(self,cli_list):
        for obj in self.obj_list:
            if obj.matchcli(cli_list):
                return obj
    def lookup(self,xml_obj_type,obj_id):
        for obj in self.obj_list:
            if obj.match(xml_obj_type,obj_id):
                return obj
    def drop_remaining(self):
        'Any remaining objects in obj_list are deleted.'
        l = [x.obj_id for x in self.remove_objs]
        return cib_factory.delete(*l)

def get_comments(cli_list):
    if not cli_list:
        return []
    last = cli_list[len(cli_list)-1]
    try:
        if last[0] == "comments":
            cli_list.pop()
            return last[1]
    except: pass
    return []

class CibObjectSetCli(CibObjectSet):
    '''
    Edit or display a set of cib objects (using cli notation).
    '''
    def __init__(self, *args):
        CibObjectSet.__init__(self, *args)
        self.obj_list = cib_factory.mkobj_list("cli",*args)
    def repr(self):
        "Return a string containing cli format of all objects."
        if not self.obj_list:
            return ''
        return '\n'.join(obj.repr_cli() \
            for obj in processing_sort_cli(self.obj_list))
    def process(self,cli_list):
        '''
        Create new objects or update existing ones.
        '''
        comments = get_comments(cli_list)
        obj = self.lookup_cli(cli_list)
        if obj:
            rc = obj.update_from_cli(cli_list) != False
            self.remove_objs.remove(obj)
        else:
            obj = cib_factory.create_from_cli(cli_list)
            rc = obj != None
            if rc:
                self.add_objs.append(obj)
        if rc:
            obj.set_comment(comments)
        return rc
    def save(self,s):
        '''
        Save a user supplied cli format configuration.
        On errors user is typically asked to review the
        configuration (for instance on editting).

        On syntax error (return code 1), no changes are done, but
        on semantic errors (return code 2), some changes did take
        place so object list must be updated properly.

        Finally, once syntax check passed, there's no way back,
        all changes are applied to the current configuration.

        TODO: Implement undo configuration changes.
        '''
        l = []
        rc = True
        err_buf.start_tmp_lineno()
        cp = CliParser()
        for cli_text in lines2cli(s):
            err_buf.incr_lineno()
            cli_list = cp.parse(cli_text)
            if cli_list:
                l.append(cli_list)
            elif cli_list == False:
                rc = False
        err_buf.stop_tmp_lineno()
        # we can't proceed if there was a syntax error, but we
        # can ask the user to fix problems
        if not rc:
            return rc
        self.init_aux_lists()
        if l:
            for cli_list in processing_sort_cli(l):
                if self.process(cli_list) == False:
                    rc = False
        if not self.drop_remaining():
            # this is tricky, we don't know what was removed!
            # it could happen that the user dropped a resource
            # which was running and therefore couldn't be removed
            rc = False
        self.recreate_obj_list()
        return rc

cib_verify = "crm_verify -V -p"
class CibObjectSetRaw(CibObjectSet):
    '''
    Edit or display one or more CIB objects (XML).
    '''
    def __init__(self, *args):
        CibObjectSet.__init__(self, *args)
        self.obj_list = cib_factory.mkobj_list("xml",*args)
    def repr(self):
        "Return a string containing xml of all objects."
        doc = cib_factory.objlist2doc(self.obj_list)
        s = doc.toprettyxml(user_prefs.xmlindent)
        doc.unlink()
        return s
    def repr_configure(self):
        '''
        Return a string containing xml of configure and its
        children.
        '''
        doc = cib_factory.objlist2doc(self.obj_list)
        conf_node = doc.getElementsByTagName("configuration")[0]
        s = conf_node.toprettyxml(user_prefs.xmlindent)
        doc.unlink()
        return s
    def process(self,node):
        if not cib_factory.is_cib_sane():
            return False
        obj = self.lookup(node.tagName,node.getAttribute("id"))
        if obj:
            rc = obj.update_from_node(node) != False
            self.remove_objs.remove(obj)
        else:
            new_obj = cib_factory.create_from_node(node)
            rc = new_obj != None
            if rc:
                self.add_objs.append(new_obj)
        return rc
    def save(self,s):
        try:
            doc = xml.dom.minidom.parseString(s)
        except xml.parsers.expat.ExpatError,msg:
            cib_parse_err(msg,s)
            return False
        rc = True
        sanitize_cib(doc)
        show_unrecognized_elems(doc)
        newnodes = get_interesting_nodes(doc,[])
        self.init_aux_lists()
        if newnodes:
            for node in processing_sort(newnodes):
                if not self.process(node):
                    rc = False
        if not self.drop_remaining():
            rc = False
        doc.unlink()
        self.recreate_obj_list()
        return rc
    def verify(self):
        if not self.obj_list:
            return True
        cli_display.set_no_pretty()
        rc = pipe_string(cib_verify,self.repr())
        cli_display.reset_no_pretty()
        return rc in (0,1)
    def ptest(self, nograph, scores, verbosity):
        if not cib_factory.is_cib_sane():
            return False
        ptest = "ptest -X -%s" % verbosity.upper()
        if scores:
            ptest = "%s -s" % ptest
        if user_prefs.dotty and not nograph:
            fd,tmpfile = mkstemp()
            ptest = "%s -D %s" % (ptest,tmpfile)
        else:
            tmpfile = None
        doc = cib_factory.objlist2doc(self.obj_list)
        cib = doc.childNodes[0]
        status = cib_status.get_status()
        if not status:
            common_err("no status section found")
            return False
        cib.appendChild(doc.importNode(status,1))
        pipe_string(ptest,doc.toprettyxml())
        doc.unlink()
        if tmpfile:
            p = subprocess.Popen("%s %s" % (user_prefs.dotty,tmpfile), shell=True, bufsize=0, stdin=None, stdout=None, stderr=None, close_fds=True)
            common_info("starting %s to show transition graph"%user_prefs.dotty)
            vars.tmpfiles.append(tmpfile)
        else:
            if not nograph:
                common_info("install graphviz to see a transition graph")
        return True

#
# XML generate utilities
#
<<<<<<< HEAD
=======
hints_list = {
    "instance_attributes": "instance_attributes",
    "meta_attributes": "meta_attributes",
    "utilization": "utilization",
    "operations": "ops",
    "rule": "rule",
    "expression": "expression",
}

>>>>>>> 149c7f99
def set_id(node,oldnode,id_hint,id_required = True):
    '''
    Set the id attribute for the node.
    Procedure:
    - if the node already contains "id", keep it
    - if the old node contains "id", copy that
    - if neither is true, then create a new one using id_hint
      (exception: if not id_required, then no new id is generated)
    Finally, save the new id in id_store.
    '''
    old_id = None
    new_id = node.getAttribute("id")
    if oldnode and oldnode.getAttribute("id"):
        old_id = oldnode.getAttribute("id")
    if not new_id:
        new_id = old_id
    if not new_id:
        if id_required:
            new_id = id_store.new(node,id_hint)
    else:
        id_store.save(new_id)
    if new_id:
        node.setAttribute("id",new_id)
        if oldnode and old_id == new_id:
            set_id_used_attr(oldnode)

def mkxmlsimple(e,oldnode,id_hint):
    '''
    Create an xml node from the (name,dict) pair. The name is the
    name of the element. The dict contains a set of attributes.
    '''
    node = cib_factory.createElement(e[0])
    for n,v in e[1]:
        if n == "$children": # this one's skipped
            continue
        if n == "operation":
            v = v.lower()
        if n.startswith('$'):
            n = n.lstrip('$')
        if (type(v) != type('') and type(v) != type(u'')) \
                or v: # skip empty strings
            node.setAttribute(n,v)
    id_ref = node.getAttribute("id-ref")
    if id_ref:
        id_ref_2 = cib_factory.resolve_id_ref(e[0],id_ref)
        node.setAttribute("id-ref",id_ref_2)
    else:
        set_id(node,lookup_node(node,oldnode),id_hint)
    return node

def mkxmlnvpairs(e,oldnode,id_hint):
    '''
    Create xml from the (name,dict) pair. The name is the name of
    the element. The dict contains a set of nvpairs. Stuff such
    as instance_attributes.
    NB: Other tags not containing nvpairs are fine if the dict is empty.
    '''
    node = cib_factory.createElement(e[0])
    match_node = lookup_node(node,oldnode)
    #if match_node:
        #print "found nvpairs set:",match_node.tagName,match_node.getAttribute("id")
    id_ref = find_value(e[1],"$id-ref")
    if id_ref:
        id_ref_2 = cib_factory.resolve_id_ref(e[0],id_ref)
        node.setAttribute("id-ref",id_ref_2)
        if e[0] != "operations":
            return node # id_ref is the only attribute (if not operations)
        e[1].remove(["$id-ref",id_ref])
    v = find_value(e[1],"$id")
    if v:
        node.setAttribute("id",v)
        e[1].remove(["$id",v])
    else:
        if e[0] == "operations": # operations don't need no id
            set_id(node,match_node,id_hint,id_required = False)
        else:
            set_id(node,match_node,id_hint)
    try:
        subpfx = vars.subpfx_list[e[0]]
    except: subpfx = ''
    subpfx = subpfx and "%s_%s" % (id_hint,subpfx) or id_hint
    nvpair_pfx = node.getAttribute("id") or subpfx
    for n,v in e[1]:
        nvpair = cib_factory.createElement("nvpair")
        node.appendChild(nvpair)
        nvpair.setAttribute("name",n)
        if v != None:
            nvpair.setAttribute("value",v)
        set_id(nvpair,lookup_node(nvpair,match_node),nvpair_pfx)
    return node

def mkxmlop(e,oldnode,id_hint):
    '''
    Create an operation xml from the (name,dict) pair.
    '''
    node = cib_factory.createElement(e[0])
    inst_attr = []
    for n,v in e[1]:
        if n in olist(vars.req_op_attributes + vars.op_attributes):
            node.setAttribute(n,v)
        else:
            inst_attr.append([n,v])
    tmp = cib_factory.createElement("operations")
    oldops = lookup_node(tmp,oldnode) # first find old operations
    oldop = lookup_node(node,oldops)
    set_id(node,oldop,id_hint)
    if inst_attr:
        e = ["instance_attributes",inst_attr]
        nia = mkxmlnvpairs(e,oldop,node.getAttribute("id"))
        node.appendChild(nia)
    return node

def mkxmldate(e,oldnode,id_hint):
    '''
    Create a date_expression xml from the (name,dict) pair.
    '''
    node = cib_factory.createElement(e[0])
    operation = find_value(e[1],"operation").lower()
    node.setAttribute("operation", operation)
    old_date = lookup_node(node,oldnode) # first find old date element
    set_id(node,old_date,id_hint)
    date_spec_attr = []
    for n,v in e[1]:
        if n in olist(vars.date_ops) or n == "operation":
            continue
        elif n in vars.in_range_attrs:
            node.setAttribute(n,v)
        else:
            date_spec_attr.append([n,v])
    if not date_spec_attr:
        return node
    elem = operation == "date_spec" and "date_spec" or "duration"
    tmp = cib_factory.createElement(elem)
    old_date_spec = lookup_node(tmp,old_date) # first find old date element
    set_id(tmp,old_date_spec,id_hint)
    for n,v in date_spec_attr:
        tmp.setAttribute(n,v)
    node.appendChild(tmp)
    return node

def mkxmlrsc_set(e,oldnode,id_hint):
    '''
    Create a resource_set xml from the (name,dict) pair.
    '''
    node = cib_factory.createElement(e[0])
    old_rsc_set = lookup_node(node,oldnode) # first find old date element
    set_id(node,old_rsc_set,id_hint)
    for ref in e[1]:
        if ref[0] == "resource_ref":
            ref_node = cib_factory.createElement(ref[0])
            ref_node.setAttribute(ref[1][0],ref[1][1])
            node.appendChild(ref_node)
        elif ref[0] in ("sequential", "action", "role"):
            node.setAttribute(ref[0], ref[1])
    return node

conv_list = {
    "params": "instance_attributes",
    "meta": "meta_attributes",
    "property": "cluster_property_set",
    "rsc_defaults": "meta_attributes",
    "op_defaults": "meta_attributes",
    "attributes": "instance_attributes",
    "utilization": "utilization",
    "operations": "operations",
    "op": "op",
}
def mkxmlnode(e,oldnode,id_hint):
    '''
    Create xml from the (name,dict) pair. The name is the name of
    the element. The dict contains either a set of nvpairs or a
    set of attributes. The id is either generated or copied if
    found in the provided xml. Stuff such as instance_attributes.
    '''
    if e[0] in conv_list:
        e[0] = conv_list[e[0]]
    if e[0] in ("instance_attributes","meta_attributes","operations","cluster_property_set","utilization"):
        return mkxmlnvpairs(e,oldnode,id_hint)
    elif e[0] == "op":
        return mkxmlop(e,oldnode,id_hint)
    elif e[0] == "date_expression":
        return mkxmldate(e,oldnode,id_hint)
    elif e[0] == "resource_set":
        return mkxmlrsc_set(e,oldnode,id_hint)
    else:
        return mkxmlsimple(e,oldnode,id_hint)

def set_nvpair(set_node,name,value):
    n_id = set_node.getAttribute("id")
    for c in set_node.childNodes:
        if is_element(c) and c.getAttribute("name") == name:
            c.setAttribute("value",value)
            return
    np = cib_factory.createElement("nvpair")
    np.setAttribute("name",name)
    np.setAttribute("value",value)
    new_id = id_store.new(np,n_id)
    np.setAttribute("id",new_id)
    set_node.appendChild(np)

#
# cib element classes (CibObject the parent class)
#
class CibObject(object):
    '''
    The top level object of the CIB. Resources and constraints.
    '''
    state_fmt = "%16s %-8s%-8s%-8s%-8s%-8s%-4s"
    def __init__(self,xml_obj_type,obj_id = None):
        if not xml_obj_type in cib_object_map:
            unsupported_err(xml_obj_type)
            return
        self.obj_type = cib_object_map[xml_obj_type][0]
        self.parent_type = cib_object_map[xml_obj_type][2]
        self.xml_obj_type = xml_obj_type
        self.origin = "" # where did it originally come from?
        self.nocli = False # we don't support this one
        self.updated = False # was the object updated
        self.invalid = False # the object has been invalidated (removed)
        self.moved = False # the object has been moved (from/to a container)
        self.recreate = False # constraints to be recreated
        self.comment = '' # comment as text
        self.parent = None # object superior (group/clone/ms)
        self.children = [] # objects inferior
        if obj_id:
            if not self.mknode(obj_id):
                self = None # won't do :(
        else:
            self.obj_id = None
            self.node = None
    def dump_state(self):
        'Print object status'
        print self.state_fmt % \
            (self.obj_id,self.origin,self.updated,self.moved,self.invalid, \
            self.parent and self.parent.obj_id or "", \
            len(self.children))
    def repr_cli(self,node = None,format = 1):
        '''
        CLI representation for the node.
        repr_cli_head and repr_cli_child in subclasess.
        '''
        if not node:
            node = self.node
        l = []
        l.append(self.repr_cli_head(node))
        cli_add_description(node,l)
        for c in node.childNodes:
            if not is_element(c):
                continue
            s = self.repr_cli_child(c,format)
            if s:
                l.append(s)
        return self.cli_format(l,format)
    def cli2node(self,cli,oldnode = None):
        '''
        Convert CLI representation to a DOM node.
        Defined in subclasses.
        '''
        return None
    def cli_format(self,l,format):
        '''
        Format and add comment (if any).
        '''
        s = cli_format(l,format)
        return (self.comment and format >=0) and '\n'.join([self.comment,s]) or s
    def set_comment(self,l):
        s = '\n'.join(l)
        if self.comment != s:
            self.comment = s
            self.modified = True
    def pull_comments(self):
        '''
        Collect comments from within this node.  Remove them from
        the parent and stuff them in self.comments as an array.
        '''
        l = []
        cnodes = [x for x in self.node.childNodes if is_comment(x)]
        for n in cnodes:
            l.append(n.data)
            n.parentNode.removeChild(n)
        # convert comments from XML node to text. Multiple comments
        # are concatenated with '\n'.
        if not l:
            self.comment = ''
            return
        s = '\n'.join(l)
        l = s.split('\n')
        for i in range(len(l)):
            if not l[i].startswith('#'):
                l[i] = '#%s' % l[i]
        self.comment = '\n'.join(l)
    def save_xml(self,node):
        self.obj_id = node.getAttribute("id")
        self.node = node
    def mknode(self,obj_id):
        if not cib_factory.is_cib_sane():
            return False
        if id_store.id_in_use(obj_id):
            return False
        if self.xml_obj_type in vars.defaults_tags:
            tag = "meta_attributes"
        else:
            tag = self.xml_obj_type
        self.node = cib_factory.createElement(tag)
        self.obj_id = obj_id
        self.node.setAttribute("id",self.obj_id)
        self.origin = "user"
        return True
    def mkcopy(self):
        '''
        Create a new object with the same obj_id and obj_type
        (for the purpose of CibFactory.delete_objects)
        '''
        obj_copy = CibObject(self.xml_obj_type)
        obj_copy.obj_id = self.obj_id
        obj_copy.obj_type = self.obj_type
        return obj_copy
    def can_be_renamed(self):
        '''
        Return False if this object can't be renamed.
        '''
        if is_rsc_running(self.obj_id):
            common_err("cannot rename a running resource (%s)" % self.obj_id)
            return False
        if not is_live_cib() and self.node.tagName == "node":
            common_err("cannot rename nodes")
            return False
        return True
    def attr_exists(self,attr):
        if not attr in self.node.attributes.keys():
            no_attribute_err(attr,self.obj_id)
            return False
        return True
    def cli_use_validate(self):
        '''
        Check validity of the object, as we know it. It may
        happen that we don't recognize a construct, but that the
        object is still valid for the CRM. In that case, the
        object is marked as "CLI read only", i.e. we will neither
        convert it to CLI nor try to edit it in that format.

        The validation procedure:
        we convert xml to cli and then back to xml. If the two
        xml representations match then we can understand the xml.
        '''
        if not self.node:
            return True
        if not self.attr_exists("id"):
            return False
        cli_display.set_no_pretty()
        cli_text = self.repr_cli(format = -1)
        cli_display.reset_no_pretty()
        if not cli_text:
            return False
        xml2 = self.cli2node(cli_text)
        if not xml2:
            return False
        rc = xml_cmp(self.node, xml2, show = True)
        xml2.unlink()
        return rc
    def check_sanity(self):
        '''
        Right now, this is only for primitives.
        '''
        return 0
    def matchcli(self,cli_list):
        head = cli_list[0]
        return self.obj_type == head[0] \
            and self.obj_id == find_value(head[1],"id")
    def match(self,xml_obj_type,obj_id):
        return self.xml_obj_type == xml_obj_type and self.obj_id == obj_id
    def obj_string(self):
        return "%s:%s" % (self.obj_type,self.obj_id)
    def reset_updated(self):
        self.updated = False
        self.moved = False
        self.recreate = False
        for child in self.children:
            child.reset_updated()
    def propagate_updated(self):
        if self.parent:
            self.parent.updated = self.updated
            self.parent.propagate_updated()
    def update_links(self):
        '''
        Update the structure links for the object (self.children,
        self.parent). Update also the dom nodes, if necessary.
        '''
        self.children = []
        if self.obj_type not in vars.container_tags:
            return
        for c in self.node.childNodes:
            if is_child_rsc(c):
                child = cib_factory.find_object_for_node(c)
                if not child:
                    missing_obj_err(c)
                    continue
                child.parent = self
                self.children.append(child)
                if not c.isSameNode(child.node):
                    rmnode(child.node)
                    child.node = c
    def update_from_cli(self,cli_list):
        'Update ourselves from the cli intermediate.'
        if not cib_factory.is_cib_sane():
            return False
        if not cib_factory.verify_cli(cli_list):
            return False
        oldnode = self.node
        id_store.remove_xml(oldnode)
        newnode = self.cli2node(cli_list)
        if not newnode:
            id_store.store_xml(oldnode)
            return False
        if xml_cmp(oldnode,newnode):
            newnode.unlink()
            return True # the new and the old versions are equal
        self.node = newnode
        if user_prefs.is_check_always() \
                and self.check_sanity() > 1:
            id_store.remove_xml(newnode)
            id_store.store_xml(oldnode)
            self.node = oldnode
            newnode.unlink()
            return False
        oldnode.parentNode.replaceChild(newnode,oldnode)
        cib_factory.adjust_children(self,cli_list)
        oldnode.unlink()
        self.updated = True
        self.propagate_updated()
        return True
    def update_from_node(self,node):
        'Update ourselves from a doc node.'
        if not node:
            return False
        if not cib_factory.is_cib_sane():
            return False
        oldxml = self.node
        newxml = node
        if xml_cmp(oldxml,newxml):
            return True # the new and the old versions are equal
        if not id_store.replace_xml(oldxml,newxml):
            return False
        oldxml.unlink()
        self.node = cib_factory.doc.importNode(newxml,1)
        cib_factory.topnode[self.parent_type].appendChild(self.node)
        self.update_links()
        self.updated = True
        self.propagate_updated()
    def top_parent(self):
        '''Return the top parent or self'''
        if self.parent:
            return self.parent.top_parent()
        else:
            return self
    def find_child_in_node(self,child):
        for c in self.node.childNodes:
            if not is_element(c):
                continue
            if c.tagName == child.obj_type and \
                    c.getAttribute("id") == child.obj_id:
                return c
        return None
    def filter(self,*args):
        "Filter objects."
        if not args:
            return True
        if args[0] == "NOOBJ":
            return False
        if args[0] == "changed":
            return self.updated or self.origin == "user"
        return self.obj_id in args

def mk_cli_list(cli):
    'Sometimes we get a string and sometimes a list.'
    if type(cli) == type('') or type(cli) == type(u''):
        return CliParser().parse(cli)
    else:
        return cli

class CibNode(CibObject):
    '''
    Node and node's attributes.
    '''
<<<<<<< HEAD
    def repr_cli_head(self,node):
        obj_type = vars.cib_cli_map[node.tagName]
        node_id = node.getAttribute("id")
        uname = node.getAttribute("uname")
        s = cli_display.keyword(obj_type)
        if node_id != uname:
            s = '%s $id="%s"' % (s, node_id)
        s = '%s %s' % (s, cli_display.id(uname))
        type = node.getAttribute("type")
        if type != vars.node_default_type:
            s = '%s:%s' % (s, type)
        return s
    def repr_cli_child(self,c,format):
        if c.tagName == "instance_attributes":
            return "%s %s" % \
                (cli_display.keyword("attributes"), \
                cli_pairs(nvpairs2list(c)))
=======
    def repr_cli(self,node = None,format = 1):
        '''
        We assume that uname is unique.
        '''
        if not node:
            node = self.node
        l = []
        l.append(node_head(node))
        cli_add_description(node,l)
        for c in node.childNodes:
            if not is_element(c):
                continue
            if c.tagName == "instance_attributes":
                l.append("%s %s" % \
                    (cli_display.keyword("attributes"), \
                    cli_pairs(nvpairs2list(c))))
            elif c.tagName == "utilization":
                l.append("%s %s" % \
                    (cli_display.keyword("utilization"), \
                    cli_pairs(nvpairs2list(c))))
        return self.cli_format(l,format)
>>>>>>> 149c7f99
    def cli2node(self,cli,oldnode = None):
        cli_list = mk_cli_list(cli)
        if not cli_list:
            return None
        if not oldnode:
            oldnode = self.node
        head = copy.copy(cli_list[0])
        head[0] = backtrans[head[0]]
        obj_id = find_value(head[1],"$id")
        if not obj_id:
            obj_id = find_value(head[1],"uname")
        if not obj_id:
            return None
        type = find_value(head[1],"type")
        if not type:
            type = vars.node_default_type
            head[1].append(["type",type])
        headnode = mkxmlsimple(head,cib_factory.topnode[cib_object_map[self.xml_obj_type][2]],'node')
        id_hint = headnode.getAttribute("id")
        for e in cli_list[1:]:
            n = mkxmlnode(e,oldnode,id_hint)
            headnode.appendChild(n)
        remove_id_used_attributes(cib_factory.topnode[cib_object_map[self.xml_obj_type][2]])
        return headnode

class CibPrimitive(CibObject):
    '''
    Primitives.
    '''
<<<<<<< HEAD
    def repr_cli_head(self,node):
        obj_type = vars.cib_cli_map[node.tagName]
        node_id = node.getAttribute("id")
        ra_type = node.getAttribute("type")
        ra_class = node.getAttribute("class")
        ra_provider = node.getAttribute("provider")
        s1 = s2 = ''
        if ra_class:
            s1 = "%s:"%ra_class
        if ra_provider:
            s2 = "%s:"%ra_provider
        s = cli_display.keyword(obj_type)
        id = cli_display.id(node_id)
        return "%s %s %s" % (s, id, ''.join((s1,s2,ra_type)))
    def repr_cli_child(self,c,format):
        if c.tagName == "instance_attributes":
            return "%s %s" % \
                (cli_display.keyword("params"), \
                cli_pairs(nvpairs2list(c)))
        elif c.tagName == "meta_attributes":
            return "%s %s" % \
                (cli_display.keyword("meta"), \
                cli_pairs(nvpairs2list(c)))
        elif c.tagName == "operations":
            return cli_operations(c,format)
=======
    def repr_cli(self,node = None,format = 1):
        if not node:
            node = self.node
        l = []
        l.append(primitive_head(node))
        cli_add_description(node,l)
        for c in node.childNodes:
            if not is_element(c):
                continue
            if c.tagName == "instance_attributes":
                l.append("%s %s" % \
                    (cli_display.keyword("params"), \
                    cli_pairs(nvpairs2list(c))))
            elif c.tagName == "meta_attributes":
                l.append("%s %s" % \
                    (cli_display.keyword("meta"), \
                    cli_pairs(nvpairs2list(c))))
            elif c.tagName == "utilization":
                l.append("%s %s" % \
                    (cli_display.keyword("utilization"), \
                    cli_pairs(nvpairs2list(c))))
            elif c.tagName == "operations":
                l.append(cli_operations(c,format))
        return self.cli_format(l,format)
>>>>>>> 149c7f99
    def cli2node(self,cli,oldnode = None):
        '''
        Convert a CLI description to DOM node.
        Try to preserve as many ids as possible in case there's
        an old XML version.
        '''
        cli_list = mk_cli_list(cli)
        if not cli_list:
            return None
        if not oldnode:
            oldnode = self.node
        head = copy.copy(cli_list[0])
        head[0] = backtrans[head[0]]
        headnode = mkxmlsimple(head,oldnode,'rsc')
        id_hint = headnode.getAttribute("id")
        operations = None
        for e in cli_list[1:]:
            n = mkxmlnode(e,oldnode,id_hint)
            if keyword_cmp(e[0], "operations"):
                operations = n
            if not keyword_cmp(e[0], "op"):
                headnode.appendChild(n)
            else:
                if not operations:
                    operations = mkxmlnode(["operations",{}],oldnode,id_hint)
                    headnode.appendChild(operations)
                operations.appendChild(n)
        remove_id_used_attributes(oldnode)
        return headnode
    def check_sanity(self):
        '''
        Check operation timeouts and if all required parameters
        are defined.
        '''
        if not self.node:  # eh?
            common_err("%s: no xml (strange)" % self.obj_id)
            return user_prefs.get_check_rc()
        from ra import RAInfo
        ra_type = self.node.getAttribute("type")
        ra_class = self.node.getAttribute("class")
        ra_provider = self.node.getAttribute("provider")
        ra = RAInfo(ra_class,ra_type,ra_provider)
        if not ra.mk_ra_node():  # no RA found?
            ra.error("no such resource agent")
            return user_prefs.get_check_rc()
        params = []
        for c in self.node.childNodes:
            if not is_element(c):
                continue
            if c.tagName == "instance_attributes":
                params += nvpairs2list(c)
        rc1 = ra.sanity_check_params(self.obj_id, params)
        actions = {}
        for c in self.node.childNodes:
            if not is_element(c):
                continue
            if c.tagName == "operations":
                for c2 in c.childNodes:
                    if is_element(c2) and c2.tagName == "op":
                        op,pl = op2list(c2)
                        if op:
                            actions[op] = pl
        rc2 = ra.sanity_check_ops(self.obj_id, actions)
        return rc1 | rc2

class CibContainer(CibObject):
    '''
    Groups and clones and ms.
    '''
    def repr_cli_head(self,node):
        obj_type = vars.cib_cli_map[node.tagName]
        node_id = node.getAttribute("id")
        children = []
        for c in node.childNodes:
            if not is_element(c):
                continue
            if (obj_type == "group" and is_primitive(c)) or \
                    is_child_rsc(c):
                children.append(cli_display.rscref(c.getAttribute("id")))
            elif obj_type in vars.clonems_tags and is_child_rsc(c):
                children.append(cli_display.rscref(c.getAttribute("id")))
        s = cli_display.keyword(obj_type)
        id = cli_display.id(node_id)
        return "%s %s %s" % (s, id, ' '.join(children))
    def repr_cli_child(self,c,format):
        if c.tagName == "instance_attributes":
            return "%s %s" % \
                (cli_display.keyword("params"), \
                cli_pairs(nvpairs2list(c)))
        elif c.tagName == "meta_attributes":
            return "%s %s" % \
                (cli_display.keyword("meta"), \
                cli_pairs(nvpairs2list(c)))
    def cli2node(self,cli,oldnode = None):
        cli_list = mk_cli_list(cli)
        if not cli_list:
            return None
        if not oldnode:
            oldnode = self.node
        head = copy.copy(cli_list[0])
        head[0] = backtrans[head[0]]
        headnode = mkxmlsimple(head,oldnode,'grp')
        id_hint = headnode.getAttribute("id")
        for e in cli_list[1:]:
            n = mkxmlnode(e,oldnode,id_hint)
            headnode.appendChild(n)
        v = find_value(head[1],"$children")
        if v:
            for child_id in v:
                obj = cib_factory.find_object(child_id)
                if obj:
                    n = obj.node.cloneNode(1)
                    headnode.appendChild(n)
                else:
                    no_object_err(child_id)
        remove_id_used_attributes(oldnode)
        return headnode

class CibLocation(CibObject):
    '''
    Location constraint.
    '''
    def repr_cli_head(self,node):
        obj_type = vars.cib_cli_map[node.tagName]
        node_id = node.getAttribute("id")
        rsc = cli_display.rscref(node.getAttribute("rsc"))
        s = cli_display.keyword(obj_type)
        id = cli_display.id(node_id)
        s = "%s %s %s"%(s,id,rsc)
        pref_node = node.getAttribute("node")
        score = cli_display.score(get_score(node))
        if pref_node:
            return "%s %s %s" % (s,score,pref_node)
        else:
            return s
    def repr_cli_child(self,c,format):
        if c.tagName == "rule":
            return "%s %s" % \
                (cli_display.keyword("rule"), cli_rule(c))
    def cli2node(self,cli,oldnode = None):
        cli_list = mk_cli_list(cli)
        if not cli_list:
            return None
        if not oldnode:
            oldnode = self.node
        head = copy.copy(cli_list[0])
        head[0] = backtrans[head[0]]
        headnode = mkxmlsimple(head,oldnode,'location')
        id_hint = headnode.getAttribute("id")
        oldrule = None
        for e in cli_list[1:]:
            if e[0] in ("expression","date_expression"):
                n = mkxmlnode(e,oldrule,id_hint)
            else:
                n = mkxmlnode(e,oldnode,id_hint)
            if keyword_cmp(e[0], "rule"):
                add_missing_attr(n)
                rule = n
                headnode.appendChild(n)
                oldrule = lookup_node(rule,oldnode,location_only=True)
            else:
                rule.appendChild(n)
        remove_id_used_attributes(oldnode)
        return headnode

class CibSimpleConstraint(CibObject):
    '''
    Colocation and order constraints.
    '''
    def repr_cli_head(self,node):
        obj_type = vars.cib_cli_map[node.tagName]
        node_id = node.getAttribute("id")
        s = cli_display.keyword(obj_type)
        id = cli_display.id(node_id)
        score = cli_display.score(get_score(node))
        if node.getElementsByTagName("resource_set"):
            col = rsc_set_constraint(node,obj_type)
        else:
            col = two_rsc_constraint(node,obj_type)
        symm = node.getAttribute("symmetrical")
        if symm:
            col.append("symmetrical=%s"%symm)
        return "%s %s %s %s" % (s,id,score,' '.join(col))
    def repr_cli_child(self,c,format):
        pass # no children here
    def cli2node(self,cli,oldnode = None):
        cli_list = mk_cli_list(cli)
        if not cli_list:
            return None
        if not oldnode:
            oldnode = self.node
        head = copy.copy(cli_list[0])
        head[0] = backtrans[head[0]]
        headnode = mkxmlsimple(head,oldnode,'')
        id_hint = headnode.getAttribute("id")
        for e in cli_list[1:]:
            # if more than one element, it's a resource set
            n = mkxmlnode(e,oldnode,id_hint)
            headnode.appendChild(n)
        remove_id_used_attributes(oldnode)
        return headnode

class CibProperty(CibObject):
    '''
    Cluster properties.
    '''
    def repr_cli_head(self,node):
        return '%s $id="%s"' % \
            (cli_display.keyword(self.obj_type), node.getAttribute("id"))
    def repr_cli_child(self,c,format):
        name = c.getAttribute("name")
        if "value" in c.attributes.keys():
            value = c.getAttribute("value")
        else:
            value = None
        return nvpair_format(name,value)
    def cli2node(self,cli,oldnode = None):
        cli_list = mk_cli_list(cli)
        if not cli_list:
            return None
        if not oldnode:
            oldnode = cib_factory.topnode[cib_object_map[self.xml_obj_type][2]]
        head = copy.copy(cli_list[0])
        head[0] = backtrans[head[0]]
        obj_id = find_value(head[1],"$id")
        if not obj_id:
            obj_id = cib_object_map[self.xml_obj_type][3]
        headnode = mkxmlnode(head,oldnode,obj_id)
        remove_id_used_attributes(oldnode)
        return headnode
    def matchcli(self,cli_list):
        head = cli_list[0]
        return self.obj_type == head[0] \
            and self.obj_id == find_value(head[1],"$id")
#
################################################################

#
# cib update interface (cibadmin)
#
cib_piped = "cibadmin -p"
def cib_delete_element(obj):
    'Remove one element from the CIB.'
    if obj.xml_obj_type in vars.defaults_tags:
        node = cib_factory.createElement("meta_attributes")
    else:
        node = cib_factory.createElement(obj.xml_obj_type)
    node.setAttribute("id",obj.obj_id)
    rc = pipe_string("%s -D" % cib_piped, node.toxml())
    if rc != 0:
        update_err(obj.obj_id,'-D',node.toprettyxml())
    node.unlink()
    return rc
def cib_update_elements(upd_list):
    'Update a set of objects in the CIB.'
    l = [x.obj_id for x in upd_list]
    o = CibObjectSetRaw(*l)
    xml = o.repr_configure()
    rc = pipe_string("%s -U" % cib_piped, xml)
    if rc != 0:
        update_err(' '.join(l),'-U',xml)
    return rc
def cib_replace_element(obj):
    comm_node = None
    if obj.comment:
        comm_node = cib_factory.createComment(s)
        if obj.node.hasChildNodes():
            obj.node.insertBefore(comm_node, obj.node.firstChild)
        else:
            obj.node.appendChild(comm_node)
    rc = pipe_string("%s -R -o %s" % \
        (cib_piped, obj.parent_type), obj.node.toxml())
    if rc != 0:
        update_err(obj.obj_id,'-R',obj.node.toprettyxml())
    if comm_node:
        rmnode(comm_node)
    return rc
def cib_delete_moved_children(obj):
    for c in obj.children:
        if c.origin == "cib" and c.moved:
            cib_delete_element(c)

def get_cib_default(property):
    if cib_factory.is_cib_sane():
        return cib_factory.get_property(property)

# xml -> cli translations (and classes)
cib_object_map = {
    "node": ( "node", CibNode, "nodes" ),
    "primitive": ( "primitive", CibPrimitive, "resources" ),
    "group": ( "group", CibContainer, "resources" ),
    "clone": ( "clone", CibContainer, "resources" ),
    "master": ( "ms", CibContainer, "resources" ),
    "rsc_location": ( "location", CibLocation, "constraints" ),
    "rsc_colocation": ( "colocation", CibSimpleConstraint, "constraints" ),
    "rsc_order": ( "order", CibSimpleConstraint, "constraints" ),
    "cluster_property_set": ( "property", CibProperty, "crm_config", "cib-bootstrap-options" ),
    "rsc_defaults": ( "rsc_defaults", CibProperty, "rsc_defaults", "rsc-options" ),
    "op_defaults": ( "op_defaults", CibProperty, "op_defaults", "op-options" ),
}
backtrans = odict()  # generate a translation cli -> tag
for key in cib_object_map:
    backtrans[cib_object_map[key][0]] = key
cib_topnodes = []  # get a list of parents
for key in cib_object_map:
    if not cib_object_map[key][2] in cib_topnodes:
        cib_topnodes.append(cib_object_map[key][2])

cib_upgrade = "cibadmin --upgrade --force"
class CibFactory(Singleton):
    '''
    Juggle with CIB objects.
    See check_structure below for details on the internal cib
    representation.
    '''
    shadowcmd = ">/dev/null </dev/null crm_shadow"
    def __init__(self):
        self.init_vars()
        self.regtest = options.regression_tests
        self.all_committed = True # has commit produced error
        self._no_constraint_rm_msg = False # internal (just not to produce silly messages)
        self.supported_cib_re = "^pacemaker-1[.]0$"
    def is_cib_sane(self):
        if not self.doc:
            empty_cib_err()
            return False
        return True
    #
    # check internal structures
    #
    def check_topnode(self,obj):
        if not obj.node.parentNode.isSameNode(self.topnode[obj.parent_type]):
            common_err("object %s is not linked to %s"%(obj.obj_id,obj.parent_type))
    def check_parent(self,obj,parent):
        if not obj in parent.children:
            common_err("object %s does not reference its child %s"%(parent.obj_id,obj.obj_id))
            return False
        if not parent.node.isSameNode(obj.node.parentNode):
            common_err("object %s node is not a child of its parent %s, but %s:%s"%(obj.obj_id,parent.obj_id,obj.node.tagName,obj.node.getAttribute("id")))
            return False
    def check_structure(self):
        #print "Checking structure..."
        if not self.doc:
            empty_cib_err()
            return False
        rc = True
        for obj in self.cib_objects:
            #print "Checking %s... (%s)" % (obj.obj_id,obj.nocli)
            if obj.parent:
                if self.check_parent(obj,obj.parent) == False:
                    rc = False
            else:
                if self.check_topnode(obj) == False:
                    rc = False
            for child in obj.children:
                if self.check_parent(child,child.parent) == False:
                    rc = False
        return rc
    def regression_testing(self,param):
        # provide some help for regression testing
        # in particular by trying to provide output which is
        # easier to predict
        if param == "off":
            self.regtest = False
        elif param == "on":
            self.regtest = True
        else:
            common_warn("bad parameter for regtest: %s" % param)
    def createElement(self,tag):
        if self.doc:
            return self.doc.createElement(tag)
        else:
            empty_cib_err()
    def createComment(self,s):
        if self.doc:
            return self.doc.createComment(s)
        else:
            empty_cib_err()
    def is_cib_supported(self,cib):
        'Do we support this CIB?'
        req = cib.getAttribute("crm_feature_set")
        validator = cib.getAttribute("validate-with")
        if validator and re.match(self.supported_cib_re,validator):
            return True
        cib_ver_unsupported_err(validator,req)
        return False
    def upgrade_cib_06to10(self,force = False):
        'Upgrade the CIB from 0.6 to 1.0.'
        if not self.doc:
            empty_cib_err()
            return False
        cib = self.doc.getElementsByTagName("cib")
        if not cib:
            common_err("CIB has no cib element")
            return False
        req = cib[0].getAttribute("crm_feature_set")
        validator = cib[0].getAttribute("validate-with")
        if force or not validator or re.match("0[.]6",validator):
            return ext_cmd(cib_upgrade) == 0
    def import_cib(self):
        'Parse the current CIB (from cibadmin -Q).'
        self.doc,cib = read_cib(cibdump2doc)
        if not self.doc:
            return False
        if not cib:
            common_err("CIB has no cib element")
            self.reset()
            return False
        if not self.is_cib_supported(cib):
            self.reset()
            return False
        for attr in cib.attributes.keys():
            self.cib_attrs[attr] = cib.getAttribute(attr)
        for t in cib_topnodes:
            self.topnode[t] = get_conf_elem(self.doc, t)
            if not self.topnode[t]:
                self.topnode[t] = mk_topnode(self.doc, t)
            if not self.topnode[t]:
                common_err("could not create %s node; out of memory?" % t)
                self.reset()
                return False
        return True
    #
    # create a doc from the list of objects
    # (used by CibObjectSetRaw)
    #
    def regtest_filter(self,cib):
        for attr in ("epoch","admin_epoch"):
            if cib.getAttribute(attr):
                cib.setAttribute(attr,"0")
        for attr in ("cib-last-written",):
            if cib.getAttribute(attr):
                cib.removeAttribute(attr)
    def set_cib_attributes(self,cib):
        for attr in self.cib_attrs:
            cib.setAttribute(attr,self.cib_attrs[attr])
        if self.regtest:
            self.regtest_filter(cib)
    def objlist2doc(self,obj_list,obj_filter = None):
        '''
        Return document containing objects in obj_list.
        Must remove all children from the object list, because
        printing xml of parents will include them.
        Optional filter to sieve objects.
        '''
        doc,cib,crm_config,rsc_defaults,op_defaults,nodes,resources,constraints = new_cib()
        # get only top parents for the objects in the list
        # e.g. if we get a primitive which is part of a clone,
        # then the clone gets in, not the primitive
        # dict will weed out duplicates
        d = {}
        for obj in obj_list:
            if obj_filter and not obj_filter(obj):
                continue
            d[obj.top_parent()] = 1
        for obj in d:
            i_node = doc.importNode(obj.node,1)
            add_comment(doc,i_node,obj.comment)
            if obj.parent_type == "nodes":
                nodes.appendChild(i_node)
            elif obj.parent_type == "resources":
                resources.appendChild(i_node)
            elif obj.parent_type == "constraints":
                constraints.appendChild(i_node)
            elif obj.parent_type == "crm_config":
                crm_config.appendChild(i_node)
            elif obj.parent_type == "rsc_defaults":
                rsc_defaults.appendChild(i_node)
            elif obj.parent_type == "op_defaults":
                op_defaults.appendChild(i_node)
        self.set_cib_attributes(cib)
        return doc
    #
    # commit changed objects to the CIB
    #
    def attr_match(self,c,a):
        'Does attribute match?'
        try: cib_attr = self.cib_attrs[a]
        except: cib_attr = None
        return c.getAttribute(a) == cib_attr
    def is_current_cib_equal(self, silent = False):
        if self.overwrite:
            return True
        doc,cib = read_cib(cibdump2doc)
        if not doc:
            return False
        if not cib:
            doc.unlink()
            return False
        rc = self.attr_match(cib,'epoch') and \
                self.attr_match(cib,'admin_epoch')
        if not silent and not rc:
            common_warn("CIB changed in the meantime: won't touch it!")
        doc.unlink()
        return rc
    def state_header(self):
        'Print object status header'
        print CibObject.state_fmt % \
            ("","origin","updated","moved","invalid","parent","children")
    def showobjects(self):
        self.state_header()
        for obj in self.cib_objects:
            obj.dump_state()
        if self.remove_queue:
            print "Remove queue:"
            for obj in self.remove_queue:
                obj.dump_state()
    def showqueue(self, title, upd_list):
        if upd_list:
            s = ''
            upd_list = processing_sort_cli(upd_list)
            if title == "delete":
                upd_list = reversed(upd_list)
            for obj in upd_list:
                s = s + " " + obj.obj_string()
            print "%s:%s" % (title,s)
    def showqueues(self):
        'Show what is going to happen on commit.'
        (dc,u,c,m,cc) = self.get_commit_lists()
        self.showqueue("delete", self.remove_queue + dc)
        self.showqueue("replace", u)
        self.showqueue("create", c)
        self.showqueue("create", m)
        self.showqueue("create", cc)
    def cib_objs4cibadmin(self,obj_filter):
        '''
        Filter objects from our cib_objects list. But add only
        top parents.
        For this to work, the filter must not filter out parents.
        That's guaranteed by the updated flag propagation.
        '''
        upd_list = []
        for obj in self.cib_objects:
            if not obj_filter or obj_filter(obj):
                if not obj.parent and not obj in upd_list:
                    upd_list.append(obj)
        return upd_list
    def get_commit_lists(self):
        '''
        Make a set of lists of objects to be committed in the proper order.
        1: modified constraints (to be deleted)
        2: objects to be updated
        3: objects to be created
        4: objects to be created (which moved from a container)
        5: constraints to be (re)created
        '''
        dc = self.cib_objs4cibadmin(lambda o: \
            o.origin == "cib" and (o.updated or o.recreate) and is_constraint(o.node))
        u = self.cib_objs4cibadmin(lambda o: \
            o.origin != 'user' and o.updated and not is_constraint(o.node))
        c = self.cib_objs4cibadmin(lambda o: \
            o.origin == 'user' and not is_constraint(o.node))
        m = self.cib_objs4cibadmin(lambda o: \
            not o.parent and o.moved and o.origin == "cib")
        cc = self.cib_objs4cibadmin(lambda o: is_constraint(o.node) and \
            (((o.updated or o.recreate) and o.origin == "cib") or o.origin == "user"))
        return (dc,u,c,m,cc)
    def analyze_commit(self,d,u,c,m,cc):
        '''
        How to commit?
        '''
        #1. If there are elements moved into/out of a container,
        #   then single elements commit. cibadmin -R wouldn't do.
        for o in self.cib_objects:
            if o.moved:
                return -1
        #2. If the set of modifications is smallish,
        #   also single elements commit.
        objcnt = len(self.cib_objects)
        modcnt = len(d+u+c+m+cc)
        if modcnt <= 3 or modcnt < objcnt/4:
            return -1
        #3. Otherwise, replace the whole CIB.
        return 1
    def commit(self):
        'Commit the configuration to the CIB.'
        if not self.doc:
            empty_cib_err()
            return False
        # all_committed is updated in the invoked object methods
        self.all_committed = True
        (dc,u,c,m,cc) = self.get_commit_lists()
        if self.analyze_commit(self.remove_queue+dc,u,c,m,cc) < 0:
            # we should commit single elements
            common_debug("commit: single-element")
            if not self.mk_shadow():
                return False
            cnt = self.commit_elements(self.remove_queue+dc,u,c,m,cc)
            if self.all_committed:
                if not self.apply_shadow():
                    return False
            self.rm_shadow()
        else: # it's ok to use a single cibadmin -R
            common_debug("commit: whole-cib")
            cnt = self.commit_doc()
        if cnt:
            # reload the cib!
            self.reset()
            self.initialize()
        return self.all_committed
    def commit_doc(self):
        try:
            conf_node = self.doc.getElementsByTagName("configuration")[0]
        except:
            common_error("cannot find the configuration node")
            return False
        rc = pipe_string("%s -R" % cib_piped, conf_node.toxml())
        if rc != 0:
            update_err("cib",'-R',conf_node.toprettyxml())
            return False
        return True
    def mk_shadow(self):
        '''
        Create a temporary shadow for commit/apply.
        Unless the user's already working with a shadow CIB.
        '''
        # TODO: split CibShadow into ui and mgmt part, then reuse the mgmt
        if not is_live_cib():
            return True
        self.tmp_shadow = "__crmshell.%d" % os.getpid()
        if ext_cmd("%s -c %s" % (self.shadowcmd,self.tmp_shadow)) != 0:
            common_error("creating tmp shadow %s failed" % self.tmp_shadow)
            self.tmp_shadow = ""
            return False
        os.putenv(vars.shadow_envvar,self.tmp_shadow)
        return True
    def rm_shadow(self):
        '''
        Remove the temporary shadow.
        Unless the user's already working with a shadow CIB.
        '''
        if not is_live_cib() or not self.tmp_shadow:
            return
        if ext_cmd("%s -D '%s' --force" % (self.shadowcmd,self.tmp_shadow)) != 0:
            common_error("deleting tmp shadow %s failed" % self.tmp_shadow)
        self.tmp_shadow = ""
        os.unsetenv(vars.shadow_envvar)
    def apply_shadow(self):
        '''
        Commit the temporary shadow.
        Unless the user's already working with a shadow CIB.
        '''
        if not is_live_cib():
            return True
        if not self.tmp_shadow:
            common_error("cannot commit no shadow")
            return False
        if ext_cmd("%s -C '%s' --force" % (self.shadowcmd,self.tmp_shadow)) != 0:
            common_error("committing tmp shadow %s failed" % self.tmp_shadow)
            return False
        return True
    def commit_elements(self,d,u,c,m,cc):
        cnt = 0
        # 1. remove objects (incl. modified constraints)
        cnt += self.delete_objects(d)
        # 2. update existing objects
        cnt += self.replace_objects(u)
        # 3. create new objects
        cnt += self.create_objects(c)
        # 4. create objects moved from a container
        cnt += self.create_objects(m)
        # 5. create constraints
        cnt += self.create_objects(cc)
        return cnt
    def delete_objects(self,upd_list):
        if not upd_list:
            return 0
        cnt = 0
        obj_list = processing_sort_cli(upd_list)
        for obj in reversed(obj_list):
            if cib_delete_element(obj) == 0:
                if obj in self.remove_queue:
                    self.remove_queue.remove(obj)
                cnt += 1
            else:
                self.all_committed = False
        return cnt
    def create_objects(self,upd_list):
        if not upd_list:
            return 0
        for obj in upd_list:
            cib_delete_moved_children(obj)
        if cib_update_elements(upd_list) == 0:
            for obj in upd_list:
                obj.reset_updated()
            return len(upd_list)
        else:
            self.all_committed = False
            return 0
    def replace_objects(self,upd_list):
        if not upd_list:
            return 0
        cnt = 0
        for obj in processing_sort_cli(upd_list):
            #print obj.node.toprettyxml()
            cib_delete_moved_children(obj)
            if cib_replace_element(obj) == 0:
                cnt += 1
                obj.reset_updated()
            else:
                self.all_committed = False
        return cnt
    #
    # initialize cib_objects from CIB
    #
    def save_node(self,node,pnode = None):
        '''
        Need pnode (parent node) acrobacy because cluster
        properties and rsc/op_defaults hold stuff in a
        meta_attributes child.
        '''
        if not pnode:
            pnode = node
        obj = cib_object_map[pnode.tagName][1](pnode.tagName)
        obj.origin = "cib"
        self.cib_objects.append(obj)
        obj.save_xml(node)
    def populate(self):
        "Walk the cib and collect cib objects."
        all_nodes = get_interesting_nodes(self.doc,[])
        if not all_nodes:
            return
        for node in processing_sort(all_nodes):
            if is_defaults(node):
                for c in node.childNodes:
                    if not is_element(c) or c.tagName != "meta_attributes":
                        continue
                    self.save_node(c,node)
            else:
                self.save_node(node)
        #for obj in self.cib_objects:
        #    obj.pull_comments()
        for obj in self.cib_objects:
            if not obj.cli_use_validate():
                obj.nocli = True
        for obj in self.cib_objects:
            obj.update_links()
    def initialize(self):
        if self.doc:
            return True
        if not self.import_cib():
            return False
        sanitize_cib(self.doc)
        show_unrecognized_elems(self.doc)
        self.populate()
        return self.check_structure()
    def init_vars(self):
        self.doc = None  # the cib
        self.topnode = {}
        for t in cib_topnodes:
            self.topnode[t] = None
        self.cib_attrs = {} # cib version dictionary
        self.cib_objects = [] # a list of cib objects
        self.remove_queue = [] # a list of cib objects to be removed
        self.overwrite = False # update cib unconditionally
    def reset(self):
        if not self.doc:
            return
        self.doc.unlink()
        self.init_vars()
        id_store.clear()
    def find_object(self,obj_id):
        "Find an object for id."
        for obj in self.cib_objects:
            if obj.obj_id == obj_id:
                return obj
        return None
    #
    # tab completion functions
    #
    def id_list(self):
        "List of ids (for completion)."
        return [x.obj_id for x in self.cib_objects]
    def prim_id_list(self):
        "List of primitives ids (for group completion)."
        return [x.obj_id for x in self.cib_objects if x.obj_type == "primitive"]
    def children_id_list(self):
        "List of child ids (for clone/master completion)."
        return [x.obj_id for x in self.cib_objects if x.obj_type in vars.children_tags]
    def rsc_id_list(self):
        "List of resource ids (for constraint completion)."
        return [x.obj_id for x in self.cib_objects \
            if x.obj_type in vars.resource_tags and not x.parent]
    def node_id_list(self):
        "List of node ids."
        return [x.obj_id for x in self.cib_objects \
            if x.obj_type == "node"]
    def f_prim_id_list(self):
        "List of possible primitives ids (for group completion)."
        return [x.obj_id for x in self.cib_objects \
            if x.obj_type == "primitive" and not x.parent]
    def f_children_id_list(self):
        "List of possible child ids (for clone/master completion)."
        return [x.obj_id for x in self.cib_objects \
            if x.obj_type in vars.children_tags and not x.parent]
    #
    # a few helper functions
    #
    def find_object_for_node(self,node):
        "Find an object which matches a dom node."
        for obj in self.cib_objects:
            if node.getAttribute("id") == obj.obj_id:
                return obj
        return None
    def resolve_id_ref(self,attr_list_type,id_ref):
        '''
        User is allowed to specify id_ref either as a an object
        id or as attributes id. Here we try to figure out which
        one, i.e. if the former is the case to find the right
        id to reference.
        '''
        obj= self.find_object(id_ref)
        if obj:
            node_l = obj.node.getElementsByTagName(attr_list_type)
            if node_l:
                if len(node_l) > 1:
                    common_warn("%s contains more than one %s, using first" % \
                        (obj.obj_id,attr_list_type))
                id = node_l[0].getAttribute("id")
                if not id:
                    common_err("%s reference not found" % id_ref)
                    return id_ref # hope that user will fix that
                return id
        # verify if id_ref exists
        node_l = self.doc.getElementsByTagName(attr_list_type)
        for node in node_l:
            if node.getAttribute("id") == id_ref:
                return id_ref
        common_err("%s reference not found" % id_ref)
        return id_ref # hope that user will fix that
    def get_property(self,property):
        '''
        Get the value of the given cluster property.
        '''
        for obj in self.cib_objects:
            if obj.obj_type == "property" and obj.node:
                pl = nvpairs2list(obj.node)
                v = find_value(pl, property)
                if v:
                    return v
        return None
    def new_object(self,obj_type,obj_id):
        "Create a new object of type obj_type."
        if id_store.id_in_use(obj_id):
            return None
        for xml_obj_type,v in cib_object_map.items():
            if v[0] == obj_type:
                obj = v[1](xml_obj_type,obj_id)
                if obj.obj_id:
                    return obj
                else:
                    return None
        return None
    def mkobj_list(self,mode,*args):
        obj_list = []
        for obj in self.cib_objects:
            f = lambda: obj.filter(*args)
            if not f():
                continue
            if mode == "cli" and obj.nocli:
                obj_cli_err(obj.obj_id)
                continue
            obj_list.append(obj)
        return obj_list
    def has_cib_changed(self):
        return self.mkobj_list("xml","changed") or self.remove_queue
    def verify_constraints(self,cli_list):
        '''
        Check if all resources referenced in a constraint exist
        '''
        rc = True
        head = cli_list[0]
        constraint_id = find_value(head[1],"id")
        for obj_id in referenced_resources_cli(cli_list):
            if not self.find_object(obj_id):
                constraint_norefobj_err(constraint_id,obj_id)
                rc = False
        return rc
    def verify_children(self,cli_list):
        '''
        Check prerequisites:
          a) all children must exist
          b) no child may have other parent than me
          (or should we steal children?)
          c) there may not be duplicate children
        '''
        head = cli_list[0]
        obj_type = head[0]
        obj_id = find_value(head[1],"id")
        c_ids = find_value(head[1],"$children")
        if not c_ids:
            return True
        rc = True
        c_dict = {}
        for child_id in c_ids:
            if not self.verify_child(child_id,obj_type,obj_id):
                rc = False
            if child_id in c_dict:
                common_err("in group %s child %s listed more than once"%(obj_id,child_id))
                rc = False
            c_dict[child_id] = 1
        return rc
    def verify_child(self,child_id,obj_type,obj_id):
        'Check if child exists and obj_id is (or may become) its parent.'
        child = self.find_object(child_id)
        if not child:
            no_object_err(child_id)
            return False
        if child.parent and child.parent.obj_id != obj_id:
            common_err("%s already in use at %s"%(child_id,child.parent.obj_id))
            return False
        if obj_type == "group" and child.obj_type != "primitive":
            common_err("a group may contain only primitives; %s is %s"%(child_id,child.obj_type))
            return False
        if not child.obj_type in vars.children_tags:
            common_err("%s may contain a primitive or a group; %s is %s"%(obj_type,child_id,child.obj_type))
            return False
        return True
    def verify_cli(self,cli_list):
        '''
        Can we create this object given its CLI representation.
        This is not about syntax, we're past that, but about
        semantics.
        Right now we check if the children, if any, are fit for
        the parent. And if this is a constraint, if all
        referenced resources are present.
        '''
        rc = True
        if not self.verify_children(cli_list):
            rc = False
        if not self.verify_constraints(cli_list):
            rc = False
        return rc
    def create_object(self,*args):
        return self.create_from_cli(CliParser().parse(list(args))) != None
    def set_property_cli(self,cli_list):
        head_pl = cli_list[0]
        obj_type = head_pl[0].lower()
        pset_id = find_value(head_pl[1],"$id")
        if pset_id:
            head_pl[1].remove(["$id",pset_id])
        else:
            pset_id = cib_object_map[backtrans[obj_type]][3]
        obj = self.find_object(pset_id)
        if not obj:
            if not is_id_valid(pset_id):
                invalid_id_err(pset_id)
                return None
            obj = self.new_object(obj_type,pset_id)
            if not obj:
                return None
            self.topnode[obj.parent_type].appendChild(obj.node)
            obj.origin = "user"
            self.cib_objects.append(obj)
        for n,v in head_pl[1]:
            set_nvpair(obj.node,n,v)
        obj.updated = True
        return obj
    def add_op(self,cli_list):
        '''Add an op to a primitive.'''
        head = cli_list[0]
        # does the referenced primitive exist
        rsc_id = find_value(head[1],"rsc")
        rsc_obj = cib_factory.find_object(rsc_id)
        if not rsc_obj:
            no_object_err(rsc_id)
            return None
        if rsc_obj.obj_type != "primitive":
            common_err("%s is not a primitive" % rsc_id)
            return None
        # check if there is already an op with the same interval
        name = find_value(head[1], "name")
        interval = find_value(head[1], "interval")
        if find_operation(rsc_obj.node,name,interval):
            common_err("%s already has a %s op with interval %s" % \
                (rsc_id, name, interval))
            return None
        # drop the rsc attribute
        head[1].remove(["rsc",rsc_id])
        # create an xml node
        mon_node = mkxmlsimple(head, None, rsc_id)
        # get the place to append it to
        try:
            op_node = rsc_obj.node.getElementsByTagName("operations")[0]
        except:
            op_node = self.createElement("operations")
            rsc_obj.node.appendChild(op_node)
        op_node.appendChild(mon_node)
        # the resource is updated
        rsc_obj.updated = True
        rsc_obj.propagate_updated()
        return rsc_obj
    def create_from_cli(self,cli):
        'Create a new cib object from the cli representation.'
        cli_list = mk_cli_list(cli)
        if not cli_list:
            return None
        if not self.verify_cli(cli_list):
            return None
        head = cli_list[0]
        obj_type = head[0].lower()
        if obj_type in olist(vars.nvset_cli_names):
            return self.set_property_cli(cli_list)
        if obj_type == "op":
            return self.add_op(cli_list)
        obj_id = find_value(head[1],"id")
        if not is_id_valid(obj_id):
            invalid_id_err(obj_id)
            return None
        obj = self.new_object(obj_type,obj_id)
        if not obj:
            return None
        obj.node = obj.cli2node(cli_list)
        if user_prefs.is_check_always() \
                and obj.check_sanity() > 1:
            id_store.remove_xml(obj.node)
            obj.node.unlink()
            return None
        self.topnode[obj.parent_type].appendChild(obj.node)
        self.adjust_children(obj,cli_list)
        obj.origin = "user"
        for child in obj.children:
            # redirect constraints to the new parent
            for c_obj in self.related_constraints(child):
                self.remove_queue.append(c_obj.mkcopy())
                rename_rscref(c_obj,child.obj_id,obj.obj_id)
        # drop useless constraints which may have been created above
        for c_obj in self.related_constraints(obj):
            if silly_constraint(c_obj.node,obj.obj_id):
                self._no_constraint_rm_msg = True
                self._remove_obj(c_obj)
                self._no_constraint_rm_msg = False
        self.cib_objects.append(obj)
        return obj
    def update_moved(self,obj):
        'Updated the moved flag. Mark affected constraints.'
        obj.moved = not obj.moved
        if obj.moved:
            for c_obj in self.related_constraints(obj):
                c_obj.recreate = True
    def adjust_children(self,obj,cli_list):
        '''
        All stuff children related: manage the nodes of children,
        update the list of children for the parent, update
        parents in the children.
        '''
        head = cli_list[0]
        children_ids = find_value(head[1],"$children")
        if not children_ids:
            return
        new_children = []
        for child_id in children_ids:
            new_children.append(self.find_object(child_id))
        self._relink_orphans(obj,new_children)
        obj.children = new_children
        self._update_children(obj)
    def _relink_child(self,obj):
        'Relink a child to the top node.'
        obj.node.parentNode.removeChild(obj.node)
        self.topnode[obj.parent_type].appendChild(obj.node)
        if obj.origin == "cib":
            self.update_moved(obj)
        obj.parent = None
    def _update_children(self,obj):
        '''For composite objects: update all children nodes.
        '''
        # unlink all and find them in the new node
        for child in obj.children:
            oldnode = child.node
            child.node = obj.find_child_in_node(child)
            if child.children: # and children of children
                self._update_children(child)
            rmnode(oldnode)
            if not child.parent and child.origin == "cib":
                self.update_moved(child)
            if child.parent and child.parent != obj:
                child.parent.updated = True # the other parent updated
            child.parent = obj
    def _relink_orphans(self,obj,new_children):
        "New orphans move to the top level for the object type."
        for child in obj.children:
            if child not in new_children:
                self._relink_child(child)
    def add_obj(self,obj_type,node):
        obj = self.new_object(obj_type, node.getAttribute("id"))
        if not obj:
            return None
        obj.save_xml(node)
        if not obj.cli_use_validate():
            obj.nocli = True
        obj.update_links()
        obj.origin = "user"
        self.cib_objects.append(obj)
        return obj
    def create_from_node(self,node):
        'Create a new cib object from a document node.'
        if not node:
            return None
        obj_type = cib_object_map[node.tagName][0]
        node = self.doc.importNode(node,1)
        obj = None
        if is_defaults(node):
            for c in node.childNodes:
                if not is_element(c) or c.tagName != "meta_attributes":
                    continue
                obj = self.add_obj(obj_type,c)
        else:
            obj = self.add_obj(obj_type,node)
        if obj:
            self.topnode[obj.parent_type].appendChild(node)
        return obj
    def cib_objects_string(self, obj_list = None):
        l = []
        if not obj_list:
            obj_list = self.cib_objects
        for obj in obj_list:
            l.append(obj.obj_string())
        return ' '.join(l)
    def _remove_obj(self,obj):
        "Remove a cib object and its children."
        # remove children first
        # can't remove them here from obj.children!
        common_debug("remove object %s" % obj.obj_string())
        for child in obj.children:
            #self._remove_obj(child)
            # just relink, don't remove children
            self._relink_child(child)
        if obj.parent: # remove obj from its parent, if any
            obj.parent.children.remove(obj)
        id_store.remove_xml(obj.node)
        rmnode(obj.node)
        obj.invalid = True
        self.add_to_remove_queue(obj)
        self.cib_objects.remove(obj)
        for c_obj in self.related_constraints(obj):
            if is_simpleconstraint(c_obj.node) and obj.children:
                # the first child inherits constraints
                rename_rscref(c_obj,obj.obj_id,obj.children[0].obj_id)
            delete_rscref(c_obj,obj.obj_id)
            if silly_constraint(c_obj.node,obj.obj_id):
                # remove invalid constraints
                self._remove_obj(c_obj)
                if not self._no_constraint_rm_msg:
                    err_buf.info("hanging %s deleted" % c_obj.obj_string())
    def related_constraints(self,obj):
        if not is_resource(obj.node):
            return []
        c_list = []
        for obj2 in self.cib_objects:
            if not is_constraint(obj2.node):
                continue
            if rsc_constraint(obj.obj_id,obj2.node):
                c_list.append(obj2)
        return c_list
    def add_to_remove_queue(self,obj):
        if obj.origin == "cib":
            self.remove_queue.append(obj)
        #print self.cib_objects_string(self.remove_queue)
    def delete_1(self,obj):
        '''
        Remove an object and its parent in case the object is the
        only child.
        '''
        if obj.parent and len(obj.parent.children) == 1:
            self.delete_1(obj.parent)
        if obj in self.cib_objects: # don't remove parents twice
            self._remove_obj(obj)
    def delete(self,*args):
        'Delete a cib object.'
        if not self.doc:
            empty_cib_err()
            return False
        rc = True
        l = []
        for obj_id in args:
            obj = self.find_object(obj_id)
            if not obj:
                no_object_err(obj_id)
                rc = False
                continue
            if is_rsc_running(obj_id):
                common_warn("resource %s is running, can't delete it" % obj_id)
            else:
                l.append(obj)
        if l:
            l = processing_sort_cli(l)
            for obj in reversed(l):
                self.delete_1(obj)
        return rc
    def remove_on_rename(self,obj):
        '''
        If the renamed object is coming from the cib, then it
        must be removed and a new one created.
        '''
        if obj.origin == "cib":
            self.remove_queue.append(obj.mkcopy())
            obj.origin = "user"
    def rename(self,old_id,new_id):
        '''
        Rename a cib object.
        - check if the resource (if it's a resource) is stopped
        - check if the new id is not taken
        - find the object with old id
        - rename old id to new id in all related objects
          (constraints)
        - if the object came from the CIB, then it must be
          deleted and the one with the new name created
        - rename old id to new id in the object
        '''
        if not self.doc:
            empty_cib_err()
            return False
        if id_store.id_in_use(new_id):
            return False
        obj = self.find_object(old_id)
        if not obj:
            no_object_err(old_id)
            return False
        if not obj.can_be_renamed():
            return False
        for c_obj in self.related_constraints(obj):
            rename_rscref(c_obj,old_id,new_id)
        self.remove_on_rename(obj)
        rename_id(obj.node,old_id,new_id)
        obj.obj_id = new_id
        id_store.rename(old_id,new_id)
        obj.updated = True
        obj.propagate_updated()
    def erase(self):
        "Remove all cib objects."
        # remove only bottom objects and no constraints
        # the rest will automatically follow
        if not self.doc:
            empty_cib_err()
            return False
        erase_ok = True
        l = []
        for obj in [obj for obj in self.cib_objects \
                if not obj.children and not is_constraint(obj.node) \
                and obj.obj_type != "node" ]:
            if is_rsc_running(obj.obj_id):
                common_warn("resource %s is running, can't delete it" % obj.obj_id)
                erase_ok = False
            else:
                l.append(obj)
        if not erase_ok:
            common_err("CIB erase aborted (nothing was deleted)")
            return False
        self._no_constraint_rm_msg = True
        for obj in l:
            self.delete(obj.obj_id)
        self._no_constraint_rm_msg = False
        remaining = 0
        for obj in self.cib_objects:
            if obj.obj_type != "node":
                remaining += 1
        if remaining > 0:
            common_err("strange, but these objects remained:")
            for obj in self.cib_objects:
                if obj.obj_type != "node":
                    print >> sys.stderr, obj.obj_string()
            self.cib_objects = []
        return True
    def erase_nodes(self):
        "Remove nodes only."
        if not self.doc:
            empty_cib_err()
            return False
        l = [obj for obj in self.cib_objects if obj.obj_type == "node"]
        for obj in l:
            self.delete(obj.obj_id)
    def refresh(self):
        "Refresh from the CIB."
        self.reset()
        self.initialize()

user_prefs = UserPrefs.getInstance()
options = Options.getInstance()
err_buf = ErrorBuffer.getInstance()
vars = Vars.getInstance()
cib_factory = CibFactory.getInstance()
cli_display = CliDisplay.getInstance()
cib_status = CibStatus.getInstance()
id_store = IdMgmt.getInstance()

# vim:ts=4:sw=4:et:<|MERGE_RESOLUTION|>--- conflicted
+++ resolved
@@ -417,18 +417,6 @@
 #
 # XML generate utilities
 #
-<<<<<<< HEAD
-=======
-hints_list = {
-    "instance_attributes": "instance_attributes",
-    "meta_attributes": "meta_attributes",
-    "utilization": "utilization",
-    "operations": "ops",
-    "rule": "rule",
-    "expression": "expression",
-}
-
->>>>>>> 149c7f99
 def set_id(node,oldnode,id_hint,id_required = True):
     '''
     Set the id attribute for the node.
@@ -913,7 +901,6 @@
     '''
     Node and node's attributes.
     '''
-<<<<<<< HEAD
     def repr_cli_head(self,node):
         obj_type = vars.cib_cli_map[node.tagName]
         node_id = node.getAttribute("id")
@@ -931,29 +918,6 @@
             return "%s %s" % \
                 (cli_display.keyword("attributes"), \
                 cli_pairs(nvpairs2list(c)))
-=======
-    def repr_cli(self,node = None,format = 1):
-        '''
-        We assume that uname is unique.
-        '''
-        if not node:
-            node = self.node
-        l = []
-        l.append(node_head(node))
-        cli_add_description(node,l)
-        for c in node.childNodes:
-            if not is_element(c):
-                continue
-            if c.tagName == "instance_attributes":
-                l.append("%s %s" % \
-                    (cli_display.keyword("attributes"), \
-                    cli_pairs(nvpairs2list(c))))
-            elif c.tagName == "utilization":
-                l.append("%s %s" % \
-                    (cli_display.keyword("utilization"), \
-                    cli_pairs(nvpairs2list(c))))
-        return self.cli_format(l,format)
->>>>>>> 149c7f99
     def cli2node(self,cli,oldnode = None):
         cli_list = mk_cli_list(cli)
         if not cli_list:
@@ -983,7 +947,6 @@
     '''
     Primitives.
     '''
-<<<<<<< HEAD
     def repr_cli_head(self,node):
         obj_type = vars.cib_cli_map[node.tagName]
         node_id = node.getAttribute("id")
@@ -1009,32 +972,6 @@
                 cli_pairs(nvpairs2list(c)))
         elif c.tagName == "operations":
             return cli_operations(c,format)
-=======
-    def repr_cli(self,node = None,format = 1):
-        if not node:
-            node = self.node
-        l = []
-        l.append(primitive_head(node))
-        cli_add_description(node,l)
-        for c in node.childNodes:
-            if not is_element(c):
-                continue
-            if c.tagName == "instance_attributes":
-                l.append("%s %s" % \
-                    (cli_display.keyword("params"), \
-                    cli_pairs(nvpairs2list(c))))
-            elif c.tagName == "meta_attributes":
-                l.append("%s %s" % \
-                    (cli_display.keyword("meta"), \
-                    cli_pairs(nvpairs2list(c))))
-            elif c.tagName == "utilization":
-                l.append("%s %s" % \
-                    (cli_display.keyword("utilization"), \
-                    cli_pairs(nvpairs2list(c))))
-            elif c.tagName == "operations":
-                l.append(cli_operations(c,format))
-        return self.cli_format(l,format)
->>>>>>> 149c7f99
     def cli2node(self,cli,oldnode = None):
         '''
         Convert a CLI description to DOM node.
